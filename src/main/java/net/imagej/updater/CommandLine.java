--- conflicted
+++ resolved
@@ -585,105 +585,6 @@
 		}
 	}
 
-<<<<<<< HEAD
-	public void downgrade(final List<String> list) {
-		if (standalone) {
-			final Console console = System.console();
-			if (console == null) {
-				throw die("Downgrading is only allowed interactively");
-			}
-
-			final List<String> answers = Arrays.asList("Yours, and yours alone", "Obama's", "San Andreas'");
-			final String correct = answers.get(0);
-			Collections.shuffle(answers);
-			String answer = console.readLine("Downgrading is not accurate, due to lack of accurate metadata\n" +
-					"In particular, when files have been shadowed/unshadowed or marked obsolete,\n" +
-					"the result of a downgrade is guaranteed to be inaccurate.\n\n" +
-					"If you do not want an inaccurate time, now is the time to quit.\n\n" +
-					"Otherwise, please answer the following question accurately:\n" +
-					"Whose fault is it if anything goes wrong with this downgrade?\n\n" +
-					"\t1) %s\n\t2) %s\n\t3) %s\n", answers.toArray()).trim();
-			if (answer.matches("[0-9]+")) try {
-				answer = answers.get(Integer.parseInt(answer) - 1);
-			}
-			catch (final NumberFormatException e) {
-				// ignore
-			}
-			if (!correct.equals(answer)) {
-				throw die("Absolutely not.");
-			}
-		}
-
-		boolean simulate = false;
-		if (list.size() > 0 && "--simulate".equals(list.get(0))) {
-			simulate = true;
-			list.remove(0);
-		}
-
-		if (list.size() < 1) {
-			throw die("What date?");
-		}
-		final String timestampString = list.remove(0);
-		final long timestamp = Long.parseLong(timestampString);
-
-		ensureChecksummed();
-
-		int count = 0;
-		for (final FileObject file : files.filter(new FileFilter(list))) {
-			if (file.getStatus() == Status.LOCAL_ONLY) continue;
-			if (file.current != null && file.current.timestamp <= timestamp) {
-				if (!file.current.checksum.equals(file.localChecksum)) {
-					if (simulate) {
-						System.out.println("Would update/install " + file.current.filename);
-					}
-					else {
-						file.setStatus(Status.UPDATEABLE);
-						file.setFirstValidAction(files, Action.UPDATE, Action.INSTALL);
-					}
-					count++;
-				}
-				continue;
-			}
-
-			String result = null;
-			String checksum = null;
-			long matchedTimestamp = 0;
-			for (final Version version : file.previous) {
-				if (timestamp >= version.timestamp && version.timestamp > matchedTimestamp) {
-					result = version.filename;
-					checksum = version.checksum;
-					matchedTimestamp = version.timestamp;
-				}
-			}
-
-			if (checksum == null) {
-				if (file.localChecksum != null) {
-					if (simulate) {
-						System.out.println("Would uninstall " + file.getLocalFilename(false));
-					}
-					else {
-						file.setAction(files, Action.UNINSTALL);
-					}
-					count++;
-				}
-			}
-			else if (!result.equals(file.filename) || !checksum.equals(file.localChecksum)) {
-				if (simulate) {
-					System.out.println("Would update/install " + result);
-				}
-				else {
-					if (file.current == null) {
-						file.current = new Version(checksum, matchedTimestamp);
-					}
-					else {
-						file.current.checksum = checksum;
-						file.current.timestamp = matchedTimestamp;
-					}
-					file.filename = file.current.filename = result;
-					file.filesize = -1;
-					file.setStatus(Status.UPDATEABLE);
-					file.setFirstValidAction(files, Action.UPDATE, Action.INSTALL);
-=======
 	public void revertUnrealChanges(final List<String> list) {
 		ensureChecksummed();
 		boolean simulate = false;
@@ -729,7 +630,6 @@
 				}
 				else {
 					file.setAction(files, Action.UPDATE);
->>>>>>> 08ee4bfd
 				}
 				count++;
 			}
@@ -738,20 +638,131 @@
 		if (count == 0) {
 			System.err.println("Nothing to do!");
 		}
-<<<<<<< HEAD
-		else if (!simulate) try {
-			resolveConflicts(false);
-=======
 		else if (simulate) {
 			System.out.println("Would overwrite " + count + " file(s)");
 		}
 		else try {
->>>>>>> 08ee4bfd
 			final Installer installer = new Installer(files, progress);
 			installer.start();
 			installer.moveUpdatedIntoPlace();
 			files.write();
-<<<<<<< HEAD
+		}
+		catch (Throwable t) {
+			log.error(t);
+		}
+	}
+
+	public void downgrade(final List<String> list) {
+		if (standalone) {
+			final Console console = System.console();
+			if (console == null) {
+				throw die("Downgrading is only allowed interactively");
+			}
+
+			final List<String> answers = Arrays.asList("Yours, and yours alone", "Obama's", "San Andreas'");
+			final String correct = answers.get(0);
+			Collections.shuffle(answers);
+			String answer = console.readLine("Downgrading is not accurate, due to lack of accurate metadata\n" +
+					"In particular, when files have been shadowed/unshadowed or marked obsolete,\n" +
+					"the result of a downgrade is guaranteed to be inaccurate.\n\n" +
+					"If you do not want an inaccurate time, now is the time to quit.\n\n" +
+					"Otherwise, please answer the following question accurately:\n" +
+					"Whose fault is it if anything goes wrong with this downgrade?\n\n" +
+					"\t1) %s\n\t2) %s\n\t3) %s\n", answers.toArray()).trim();
+			if (answer.matches("[0-9]+")) try {
+				answer = answers.get(Integer.parseInt(answer) - 1);
+			}
+			catch (final NumberFormatException e) {
+				// ignore
+			}
+			if (!correct.equals(answer)) {
+				throw die("Absolutely not.");
+			}
+		}
+
+		boolean simulate = false;
+		if (list.size() > 0 && "--simulate".equals(list.get(0))) {
+			simulate = true;
+			list.remove(0);
+		}
+
+		if (list.size() < 1) {
+			throw die("What date?");
+		}
+		final String timestampString = list.remove(0);
+		final long timestamp = Long.parseLong(timestampString);
+
+		ensureChecksummed();
+
+		int count = 0;
+		for (final FileObject file : files.filter(new FileFilter(list))) {
+			if (file.getStatus() == Status.LOCAL_ONLY) continue;
+			if (file.current != null && file.current.timestamp <= timestamp) {
+				if (!file.current.checksum.equals(file.localChecksum)) {
+					if (simulate) {
+						System.out.println("Would update/install " + file.current.filename);
+					}
+					else {
+						file.setStatus(Status.UPDATEABLE);
+						file.setFirstValidAction(files, Action.UPDATE, Action.INSTALL);
+					}
+					count++;
+				}
+				continue;
+			}
+
+			String result = null;
+			String checksum = null;
+			long matchedTimestamp = 0;
+			for (final Version version : file.previous) {
+				if (timestamp >= version.timestamp && version.timestamp > matchedTimestamp) {
+					result = version.filename;
+					checksum = version.checksum;
+					matchedTimestamp = version.timestamp;
+				}
+			}
+
+			if (checksum == null) {
+				if (file.localChecksum != null) {
+					if (simulate) {
+						System.out.println("Would uninstall " + file.getLocalFilename(false));
+					}
+					else {
+						file.setAction(files, Action.UNINSTALL);
+					}
+					count++;
+				}
+			}
+			else if (!result.equals(file.filename) || !checksum.equals(file.localChecksum)) {
+				if (simulate) {
+					System.out.println("Would update/install " + result);
+				}
+				else {
+					if (file.current == null) {
+						file.current = new Version(checksum, matchedTimestamp);
+					}
+					else {
+						file.current.checksum = checksum;
+						file.current.timestamp = matchedTimestamp;
+					}
+					file.filename = file.current.filename = result;
+					file.filesize = -1;
+					file.setStatus(Status.UPDATEABLE);
+					file.setFirstValidAction(files, Action.UPDATE, Action.INSTALL);
+				}
+				count++;
+			}
+		}
+
+		if (count == 0) {
+			System.err.println("Nothing to do!");
+		}
+		else if (!simulate) try {
+			resolveConflicts(false);
+			final Installer installer = new Installer(files, progress);
+			installer.start();
+			installer.moveUpdatedIntoPlace();
+			files.write();
 		} catch (final Exception e) {
 			if (e.getMessage().indexOf("conflicts") >= 0) {
 				log.error("Could not update due to conflicts:");
@@ -762,11 +773,6 @@
 			} else {
 				log.error("Error updating", e);
 			}
-=======
-		}
-		catch (Throwable t) {
-			log.error(t);
->>>>>>> 08ee4bfd
 		}
 	}
 
